--- conflicted
+++ resolved
@@ -1,6 +1,5 @@
 {
   "prefixes": {
-<<<<<<< HEAD
     "AGENT": {
       "prefix": "AGENT",
       "description": "AI agent integration and agentic coding features",
@@ -25,12 +24,11 @@
       "prefix": "BUG",
       "description": "Bug fixes and defect corrections",
       "createdAt": "2025-10-20T03:01:08.563Z"
-=======
+    },
     "CLI": {
       "prefix": "CLI",
       "description": "CLI command interface and agent integration features",
       "createdAt": "2025-10-23T02:32:36.484Z"
->>>>>>> 76a870fd
     }
   }
 }